import Konva from 'konva';

/**
 * ERD renderer using KonvaJS and Canvas
 * Replaces D3.js SVG-based rendering with Konva canvas-based rendering
 */
export class KonvaERDRenderer {
    constructor(container, options = {}) {
        this.instanceId = `KonvaERDRenderer-${Date.now()}-${Math.floor(Math.random() * 1000)}`;
        console.log(`%c[CONSTRUCTOR] Creating new Konva ERD Renderer instance: ${this.instanceId}`, 'color: green; font-weight: bold;');

        this.container = container;
        this.eventBus = options.eventBus;
        this.options = {
            width: options.width || 1200,
            height: options.height || 800,
            minZoom: 0.1,
            maxZoom: 5,
            ...options
        };

        // Konva components
        this.stage = null;
        this.mainLayer = null;
        this.connectionsLayer = null;
        this.tablesLayer = null;
        this.uiLayer = null;

        // State management
        this.currentSchema = null;
        this.currentLayout = null;
        this.selectedTable = null;
        this.hoveredTable = null;
        this.searchHighlightShape = null; // For highlighting search results
        this.initialized = false;

        // Object pools for performance
        this.tableGroups = new Map();
        this.connectionLines = new Map();
        
        // Style constants
        this.styles = {
            table: {
                background: '#ffffff',
                border: '#e2e8f0',
                borderWidth: 1,
                cornerRadius: 4,
                headerBackground: '#cce5ff',
                headerHeight: 30,
                rowHeight: 25,
                padding: 8,
                isolateButton: {
                    size: 18,
                    padding: 5,
                    fill: '#f0f0f0',
                    stroke: '#cccccc',
                    strokeWidth: 1,
                    iconFill: '#555555',
                    hoverFill: '#e0e0e0',
                }
            },
            text: {
                fontFamily: 'Arial, sans-serif',
                fontSize: 12,
                fill: '#1e293b',
                headerFill: '#374151',
                typeFill: '#64748b'
            },
            connection: {
                stroke: '#64748b',
                strokeWidth: 2,
                selectedStroke: '#2563eb',
                selectedStrokeWidth: 3
            },
            selection: {
                stroke: '#2563eb',
                strokeWidth: 2,
                dash: [5, 5]
        },
        searchHighlight: {
            stroke: '#f59e0b', // Amber color
            strokeWidth: 3,
            dash: [10, 5],
            opacity: 0.8,
            cornerRadius: 5,
            animationDuration: 0.3 // seconds
            }
        };
    }

    /**
     * Checks if a table has any relationships.
     * @param {string} tableName - The name of the table to check.
     * @returns {boolean} True if the table has relationships, false otherwise.
     */
    hasRelationships(tableName) {
        if (!this.currentSchema || !this.currentSchema.relationships) {
            return false;
        }
        return this.currentSchema.relationships.some(
            rel => (rel.from?.table === tableName || rel.fromTable === tableName) ||
                   (rel.to?.table === tableName || rel.toTable === tableName)
        );
    }

    /**
     * Initialize the Konva renderer
     */
    async init() {
        if (this.initialized) return;

        try {
            this.initializeStage();
            this.setupLayers();
            this.setupEventHandlers();
            this.initialized = true;
            console.log(`%c[INIT] Konva ERD Renderer initialized successfully`, 'color: green;');
        } catch (error) {
            console.error('Failed to initialize Konva ERD Renderer:', error);
            throw error;
        }
    }

    /**
     * Initialize the Konva stage
     */
    initializeStage() {
        // Clear existing content
        if (this.container) {
            this.container.innerHTML = '';
        }

        // Create Konva stage
        this.stage = new Konva.Stage({
            container: this.container,
            width: this.options.width,
            height: this.options.height
        });

        // Set up responsive sizing
        this.setupResponsiveStage();
    }

    /**
     * Setup responsive stage sizing
     */
    setupResponsiveStage() {
        const resizeStage = () => {
            const containerRect = this.container.getBoundingClientRect();
            this.stage.width(containerRect.width);
            this.stage.height(containerRect.height);
        };

        // Initial sizing
        resizeStage();

        // Listen for container resize
        const resizeObserver = new ResizeObserver(resizeStage);
        resizeObserver.observe(this.container);
    }

    /**
     * Setup Konva layers
     */
    setupLayers() {
        // Create layers in proper z-order
        this.connectionsLayer = new Konva.Layer({ name: 'connections' });
        this.tablesLayer = new Konva.Layer({ name: 'tables' });
        this.uiLayer = new Konva.Layer({ name: 'ui' });

        // Add layers to stage
        this.stage.add(this.connectionsLayer);
        this.stage.add(this.tablesLayer);
        this.stage.add(this.uiLayer);

        // Set up main layer reference for zoom/pan
        this.mainLayer = this.tablesLayer; // Primary interaction layer
    }

    /**
     * Setup event handlers for stage interactions
     */
    setupEventHandlers() {
        this.setupZoomAndPan();
        this.setupStageEvents();
    }

    /**
     * Setup zoom and pan behavior
     */
    setupZoomAndPan() {
        let lastCenter = null;
        let lastDist = 0;

        // Mouse wheel zoom
        this.stage.on('wheel', (e) => {
            e.evt.preventDefault();

            const oldScale = this.stage.scaleX();
            const pointer = this.stage.getPointerPosition();

            const mousePointTo = {
                x: (pointer.x - this.stage.x()) / oldScale,
                y: (pointer.y - this.stage.y()) / oldScale,
            };

            const direction = e.evt.deltaY > 0 ? -1 : 1;
            const scaleBy = 1.1;
            const newScale = Math.max(
                this.options.minZoom,
                Math.min(this.options.maxZoom, direction > 0 ? oldScale * scaleBy : oldScale / scaleBy)
            );

            this.stage.scale({ x: newScale, y: newScale });

            const newPos = {
                x: pointer.x - mousePointTo.x * newScale,
                y: pointer.y - mousePointTo.y * newScale,
            };

            this.stage.position(newPos);

            // Emit zoom event
            if (this.eventBus) {
                this.eventBus.emit('zoom:changed', newScale);
            }
        });

        // Touch zoom
        this.stage.on('touchmove', (e) => {
            e.evt.preventDefault();
            const touch1 = e.evt.touches[0];
            const touch2 = e.evt.touches[1];

            if (touch1 && touch2) {
                const dist = this.getDistance(
                    { x: touch1.clientX, y: touch1.clientY },
                    { x: touch2.clientX, y: touch2.clientY }
                );

                if (!lastDist) {
                    lastDist = dist;
                }

                const scale = this.stage.scaleX() * (dist / lastDist);
                this.stage.scaleX(Math.max(this.options.minZoom, Math.min(this.options.maxZoom, scale)));
                this.stage.scaleY(Math.max(this.options.minZoom, Math.min(this.options.maxZoom, scale)));
                lastDist = dist;
            }
        });

        this.stage.on('touchend', () => {
            lastDist = 0;
        });

        // Pan behavior (only when not dragging tables)
        let isDragging = false;
        this.stage.on('mousedown touchstart', (e) => {
            if (e.target === this.stage) {
                isDragging = true;
            }
        });

        this.stage.on('mousemove touchmove', (e) => {
            if (!isDragging) return;
            if (e.target !== this.stage) return;

            e.evt.preventDefault();
            this.stage.container().style.cursor = 'move';
        });

        this.stage.on('mouseup touchend', () => {
            isDragging = false;
            this.stage.container().style.cursor = 'default';
        });

        // Make stage draggable for panning
        this.stage.draggable(true);
        this.stage.dragBoundFunc((pos) => {
            // Allow free dragging
            return pos;
        });
    }

    /**
     * Setup general stage events
     */
    setupStageEvents() {
        // Click on empty space to deselect
        this.stage.on('click tap', (e) => {
            if (e.target === this.stage) {
                this.deselectAll();
            }
        });

        // Context menu prevention
        this.stage.on('contextmenu', (e) => {
            e.evt.preventDefault();
        });
    }

    /**
     * Get distance between two points
     */
    getDistance(p1, p2) {
        return Math.sqrt(Math.pow(p2.x - p1.x, 2) + Math.pow(p2.y - p1.y, 2));
    }

    /**
     * Render the ERD
     * @param {Object} schema - Schema data
     * @param {Object} layout - Layout data
     */
    render(schema, layout) {
        this.currentSchema = schema;
        this.currentLayout = layout;

        // Clear existing elements
        this.clearCanvas();

        if (!schema || !schema.tables || schema.tables.length === 0) {
            return;
        }

        // Render tables
        this.renderTables(schema.tables, layout);

        // Render connections
        this.renderConnections(schema.relationships || [], layout);

        // Fit to view
        try {
            this.fitToView();
        } catch (fitError) {
            console.error('Fit to view error:', fitError);
        }
    }

    /**
     * Clear the canvas
     */
    clearCanvas() {
        this.connectionsLayer.destroyChildren();
        this.tablesLayer.destroyChildren();
        this.uiLayer.destroyChildren();
        
        // Clear object pools
        this.tableGroups.clear();
        this.connectionLines.clear();
    }

    /**
     * Render tables
     * @param {Array} tables - Table data
     * @param {Object} layout - Layout data
     */
    renderTables(tables, layout) {
        console.log('%c[DEBUG] Rendering tables with Konva:', 'color: green; font-weight: bold;', tables);

        tables.forEach(tableData => {
            const tableGroup = this.createTableGroup(tableData, layout);
            this.tablesLayer.add(tableGroup);
            this.tableGroups.set(tableData.name, tableGroup);
        });

        this.tablesLayer.draw();
    }

    /**
     * Create a table group with all its components
     * @param {Object} tableData - Table data
     * @param {Object} layout - Layout data
     * @returns {Konva.Group} Table group
     */
    createTableGroup(tableData, layout) {
        const pos = this.getTablePosition(tableData.name, layout);
        const size = this.getTableSize(tableData.name, layout);

        // Main table group
        const tableGroup = new Konva.Group({
            x: pos.x,
            y: pos.y,
            draggable: true,
            name: 'table-group'
        });

        // Store table data
        tableGroup.tableData = tableData;

        // Table background
        const tableBackground = new Konva.Rect({
            width: size.width,
            height: size.height,
            fill: this.styles.table.background,
            stroke: this.styles.table.border,
            strokeWidth: this.styles.table.borderWidth,
            cornerRadius: this.styles.table.cornerRadius,
            name: 'table-background'
        });

        // Table header
        const headerBackground = new Konva.Rect({
            width: size.width,
            height: this.styles.table.headerHeight,
            fill: this.styles.table.headerBackground,
            cornerRadius: [this.styles.table.cornerRadius, this.styles.table.cornerRadius, 0, 0],
            name: 'table-header'
        });

        // Table title
        const tableTitle = new Konva.Text({
            x: this.styles.table.padding,
            y: this.styles.table.headerHeight / 2,
            text: tableData.displayName || tableData.name,
            fontSize: this.styles.text.fontSize + 2,
            fontFamily: this.styles.text.fontFamily,
            fill: this.styles.text.headerFill,
            fontStyle: 'bold',
            verticalAlign: 'middle',
            name: 'table-title'
        });

        // Center the title
        tableTitle.y((this.styles.table.headerHeight - tableTitle.height()) / 2);

        // Add components to group
        tableGroup.add(tableBackground);
        tableGroup.add(headerBackground);
        tableGroup.add(tableTitle);

        // Add columns
        this.addColumnsToTable(tableGroup, tableData, size);

        // Add Isolate Button if table has relationships
        if (this.hasRelationships(tableData.name)) {
            const btnStyle = this.styles.table.isolateButton;
            const isolateBtnGroup = new Konva.Group({
                x: size.width - btnStyle.size - btnStyle.padding,
                y: btnStyle.padding,
                name: 'isolate-btn-group',
                visible: false // Initially hidden
            });

            const isolateBtnBg = new Konva.Rect({
                width: btnStyle.size,
                height: btnStyle.size,
                fill: btnStyle.fill,
                stroke: btnStyle.stroke,
                strokeWidth: btnStyle.strokeWidth,
                cornerRadius: 3
            });

            // Simple icon (e.g., a target or filter symbol) - using text for simplicity
            // A Path or SVG would be better for a real icon
            const isolateBtnIcon = new Konva.Text({
                text: '🎯', // Target icon as an example
                fontSize: btnStyle.size * 0.6,
                fill: btnStyle.iconFill,
                width: btnStyle.size,
                height: btnStyle.size,
                align: 'center',
                verticalAlign: 'middle',
                listening: false, // Icon itself should not capture events
            });

            isolateBtnGroup.add(isolateBtnBg);
            isolateBtnGroup.add(isolateBtnIcon);

            isolateBtnGroup.on('mouseenter', () => {
                isolateBtnBg.fill(btnStyle.hoverFill);
                this.stage.container().style.cursor = 'pointer';
                this.tablesLayer.draw();
            });
            isolateBtnGroup.on('mouseleave', () => {
                isolateBtnBg.fill(btnStyle.fill);
                this.stage.container().style.cursor = 'default';
                this.tablesLayer.draw();
            });

            isolateBtnGroup.on('click tap', (evt) => {
                evt.cancelBubble = true; // Prevent table selection
                if (this.eventBus) {
                    this.eventBus.emit('table:isolate', tableData);
                }
            });
            tableGroup.add(isolateBtnGroup);
        }

        // Setup table interactions
        this.setupTableInteractions(tableGroup, tableData);

        return tableGroup;
    }

    /**
     * Add columns to table group
     * @param {Konva.Group} tableGroup - Table group
     * @param {Object} tableData - Table data
     * @param {Object} size - Table size
     */
    addColumnsToTable(tableGroup, tableData, size) {
        tableData.columns.forEach((column, index) => {
            const y = this.styles.table.headerHeight + (index * this.styles.table.rowHeight);
            
            // Column background (for hover effects)
            const columnBackground = new Konva.Rect({
                x: 0,
                y: y,
                width: size.width,
                height: this.styles.table.rowHeight,
                fill: 'transparent',
                name: 'column-background'
            });

            // Store column data for highlighting
            columnBackground.setAttr('columnData', column);

            // Key indicator
            let keyIndicator = null;
            let nameXOffset = this.styles.table.padding;

            if (this.isPrimaryKey(column)) {
                keyIndicator = new Konva.Text({
                    x: 6,
                    y: y + (this.styles.table.rowHeight / 2),
                    text: '🔑',
                    fontSize: 12,
                    verticalAlign: 'middle',
                    name: 'key-indicator'
                });
                nameXOffset = 24;
            } else if (this.isForeignKey(column)) {
                keyIndicator = new Konva.Text({
                    x: 6,
                    y: y + (this.styles.table.rowHeight / 2),
                    text: '🔗',
                    fontSize: 12,
                    verticalAlign: 'middle',
                    name: 'key-indicator'
                });
                nameXOffset = 24;
            }

            // Column name
            const columnName = new Konva.Text({
                x: nameXOffset,
                y: y + (this.styles.table.rowHeight / 2),
                text: column.name,
                fontSize: this.styles.text.fontSize,
                fontFamily: this.styles.text.fontFamily,
                fill: this.styles.text.fill,
                verticalAlign: 'middle',
                name: 'column-name'
            });

            // Column type
            const columnType = new Konva.Text({
                x: size.width - this.styles.table.padding,
                y: y + (this.styles.table.rowHeight / 2),
                text: this.formatColumnType(column.type),
                fontSize: this.styles.text.fontSize - 1,
                fontFamily: this.styles.text.fontFamily,
                fill: this.styles.text.typeFill,
                verticalAlign: 'middle',
                align: 'right',
                name: 'column-type'
            });

            // Adjust column type position
            columnType.x(size.width - columnType.width() - this.styles.table.padding);

            // Add elements to group
            tableGroup.add(columnBackground);
            if (keyIndicator) {
                keyIndicator.y(y + (this.styles.table.rowHeight - keyIndicator.height()) / 2);
                tableGroup.add(keyIndicator);
            }
            columnName.y(y + (this.styles.table.rowHeight - columnName.height()) / 2);
            tableGroup.add(columnName);
            columnType.y(y + (this.styles.table.rowHeight - columnType.height()) / 2);
            tableGroup.add(columnType);

            // Setup column interactions
            this.setupColumnInteractions(columnBackground, column, tableData);
        });
    }

    /**
     * Format column type for display
     * @param {string} type - Column type
     * @returns {string} Formatted type
     */
    formatColumnType(type) {
        return type.toUpperCase();
    }

    /**
     * Setup table interactions
     * @param {Konva.Group} tableGroup - Table group
     * @param {Object} tableData - Table data
     */
    setupTableInteractions(tableGroup, tableData) {
        tableGroup.on('click tap', (e) => this.onTableClick(e, tableData));
        tableGroup.on('mouseenter', (e) => {
            this.onTableMouseEnter(e, tableData);
            const isolateBtn = tableGroup.findOne('.isolate-btn-group');
            if (isolateBtn) {
                isolateBtn.visible(true);
                this.tablesLayer.batchDraw();
            }
        });
        tableGroup.on('mouseleave', (e) => {
            this.onTableMouseLeave(e, tableData);
            // Only hide if not over the button itself
            const isolateBtn = tableGroup.findOne('.isolate-btn-group');
            if (!isolateBtn) return;

            const pointerPos = this.stage.getPointerPosition();
            let mouseIsOverButton = false;

            if (pointerPos && isolateBtn.isVisible()) { // Check only if button is visible
                // Get button's absolute bounding box on the stage
                const btnRect = isolateBtn.getClientRect({ relativeTo: this.stage });

                if (
                    pointerPos.x >= btnRect.x &&
                    pointerPos.x <= btnRect.x + btnRect.width &&
                    pointerPos.y >= btnRect.y &&
                    pointerPos.y <= btnRect.y + btnRect.height
                ) {
                    mouseIsOverButton = true;
                }
            }

            if (!mouseIsOverButton) {
                isolateBtn.visible(false);
                this.tablesLayer.batchDraw();
            }
        });

        tableGroup.on('dragstart', (e) => this.onDragStart(e, tableData, tableGroup));
        tableGroup.on('dragmove', (e) => this.onDrag(e, tableData, tableGroup));
        tableGroup.on('dragend', (e) => this.onDragEnd(e, tableData, tableGroup));
    }

    /**
     * Setup column interactions
     * @param {Konva.Rect} columnBackground - Column background shape
     * @param {Object} column - Column data
     * @param {Object} tableData - Table data
     */
    setupColumnInteractions(columnBackground, column, tableData) {
        columnBackground.on('click tap', (e) => {
            e.cancelBubble = true;
            this.onColumnClick(e, column, tableData);
        });
    }

    /**
     * Check if a column is a primary key
     * @param {Object} column - Column data
     * @returns {boolean}
     */
    isPrimaryKey(column) {
        // This is a simplified check. A more robust implementation might
        // rely on explicit flags in the schema data.
        return column.isPrimaryKey || column.name.toLowerCase().includes('id');
    }

    /**
     * Check if a column is a foreign key
     * @param {Object} column - Column data
     * @returns {boolean}
     */
    isForeignKey(column) {
        // This is a simplified check. A more robust implementation might
        // rely on explicit flags in the schema data.
        return column.isForeignKey || column.name.toLowerCase().includes('_id');
    }

    /**
     * Render connections
     * @param {Array} relationships - Relationship data
     * @param {Object} layout - Layout data
     */
    renderConnections(relationships, layout) {
        relationships.forEach(relationship => {
            const connectionGroup = this.createConnectionLine(relationship, layout);
            if (connectionGroup) {
                this.connectionsLayer.add(connectionGroup);
                // Use a unique key for each relationship
                const fromTable = relationship.from ? relationship.from.table : relationship.sourceTable;
                const fromColumn = relationship.from ? relationship.from.column : relationship.sourceColumn;
                const toTable = relationship.to ? relationship.to.table : relationship.targetTable;
                const toColumn = relationship.to ? relationship.to.column : relationship.targetColumn;
                const connectionKey = `${fromTable}-${fromColumn}-${toTable}-${toColumn}`;
                this.connectionLines.set(connectionKey, connectionGroup);
            }
        });
        this.connectionsLayer.draw();
    }

    /**
     * Create a connection line
     * @param {Object} relationship - Relationship data
     * @param {Object} layout - Layout data
     * @returns {Konva.Group} Connection group
     */
    createConnectionLine(relationship, layout) {
        const fromTableName = relationship.from ? relationship.from.table : relationship.sourceTable;
        const toTableName = relationship.to ? relationship.to.table : relationship.targetTable;
        const fromColumnName = relationship.from ? relationship.from.column : relationship.sourceColumn;
        const toColumnName = relationship.to ? relationship.to.column : relationship.targetColumn;

        const fromTable = this.currentSchema.tables.find(t => t.name === fromTableName);
        const toTable = this.currentSchema.tables.find(t => t.name === toTableName);

        if (!fromTable || !toTable) {
            console.warn('Could not find tables for relationship:', relationship);
            return null;
        }

        const pathPoints = this.calculateOrthogonalPath(relationship, layout);

        if (!pathPoints || pathPoints.length === 0) {
            return null;
        }

        const connectionGroup = new Konva.Group({
            name: 'connection-group',
            draggable: false
        });

        // Store relationship data
        connectionGroup.relationshipData = {
            fromTable: fromTable.name,
            fromColumn: fromColumnName,
            toTable: toTable.name,
            toColumn: toColumnName,
            type: relationship.type
        };

        // Line
        const line = new Konva.Line({
            points: pathPoints,
            stroke: this.styles.connection.stroke,
            strokeWidth: this.styles.connection.strokeWidth,
            name: 'connection-line'
        });

        connectionGroup.add(line);

        // Add markers
        this.addRelationshipMarkers(connectionGroup, { source: { x: pathPoints[0], y: pathPoints[1] }, target: { x: pathPoints[pathPoints.length - 2], y: pathPoints[pathPoints.length - 1] } }, relationship);

        // Setup interactions
        this.setupConnectionInteractions(connectionGroup, relationship);

        return connectionGroup;
    }

    /**
     * Calculate connection points between two tables
     * @param {Object} fromPos - From table position
     * @param {Object} fromSize - From table size
     * @param {Object} toPos - To table position
     * @param {Object} toSize - To table size
     * @param {string} fromColumn - From column name
     * @param {string} toColumn - To column name
     * @param {Object} fromTable - From table data
     * @param {Object} toTable - To table data
     * @returns {Object} Source and target points
     */
    calculateConnectionPoints(fromPos, fromSize, toPos, toSize, fromColumn, toColumn, fromTable, toTable) {
        // Simplified: connect table centers
        const sourcePoint = this.getColumnConnectionPoint(fromPos, fromSize, fromColumn, fromTable, 'right');
        const targetPoint = this.getColumnConnectionPoint(toPos, toSize, toColumn, toTable, 'left');

        return {
            source: sourcePoint,
            target: targetPoint
        };
    }

    /**
     * Get the connection point for a specific column
     * @param {Object} tablePos - Table position
     * @param {Object} tableSize - Table size
     * @param {string} columnName - Column name
     * @param {Object} tableData - Table data
     * @param {string} type - 'left' or 'right'
     * @returns {Object} Point with x and y
     */
    getColumnConnectionPoint(tablePos, tableSize, columnName, tableData, type) {
        const columnIndex = tableData.columns.findIndex(c => c.name === columnName);
        const y = tablePos.y + this.styles.table.headerHeight + (columnIndex * this.styles.table.rowHeight) + (this.styles.table.rowHeight / 2);

        if (type === 'left') {
            return {
                x: tablePos.x,
                y: y
            };
        } else { // right
            return {
                x: tablePos.x + tableSize.width,
                y: y
            };
        }
    }

    /**
     * Optimize connection sides to minimize line length and crossings
     * @param {Object} fromPos - From table position
     * @param {Object} fromSize - From table size
     * @param {Object} toPos - To table position
     * @param {Object} toSize - To table size
     * @param {Object} sourcePoint - Original source point
     * @param {Object} targetPoint - Original target point
     * @returns {Object} Optimized source and target points
     */
    optimizeConnectionSides(fromPos, fromSize, toPos, toSize, sourcePoint, targetPoint) {
        const fromSides = {
            left: { x: fromPos.x, y: sourcePoint.y },
            right: { x: fromPos.x + fromSize.width, y: sourcePoint.y }
        };
        const toSides = {
            left: { x: toPos.x, y: targetPoint.y },
            right: { x: toPos.x + toSize.width, y: targetPoint.y }
        };

        let bestSource = fromSides.right;
        let bestTarget = toSides.left;
        let minDistance = this.getDistance(bestSource, bestTarget);

        // Check all 4 combinations
        const combinations = [
            { source: fromSides.right, target: toSides.left },
            { source: fromSides.left, target: toSides.right },
            { source: fromSides.right, target: toSides.right },
            { source: fromSides.left, target: toSides.left }
        ];

        combinations.forEach(combo => {
            const distance = this.getDistance(combo.source, combo.target);
            if (distance < minDistance) {
                minDistance = distance;
                bestSource = combo.source;
                bestTarget = combo.target;
            }
        });

        return {
            source: bestSource,
            target: bestTarget
        };
    }

    /**
     * Generate orthogonal path points
     * @param {Object} sourcePoint - Source point
     * @param {Object} targetPoint - Target point
     * @returns {Array} Array of points [x1, y1, x2, y2, ...]
     */
    calculateOrthogonalPath(relationship, layout) {
        const fromTableName = relationship.from ? relationship.from.table : relationship.fromTable;
        const toTableName = relationship.to ? relationship.to.table : relationship.toTable;
        const fromColumnName = relationship.from ? relationship.from.column : relationship.fromColumn;
        const toColumnName = relationship.to ? relationship.to.column : relationship.toColumn;

        const fromTable = this.currentSchema.tables.find(t => t.name === fromTableName);
        const toTable = this.currentSchema.tables.find(t => t.name === toTableName);

        if (!fromTable || !toTable) {
            console.warn('Could not find tables for relationship:', relationship);
            return [];
        }


        const fromPos = this.getTablePosition(fromTable.name, layout);
        const fromSize = this.getTableSize(fromTable.name, layout);
        const toPos = this.getTablePosition(toTable.name, layout);
        const toSize = this.getTableSize(toTable.name, layout);

        // Determine connection sides
        const fromRight = fromPos.x + fromSize.width;
        const toRight = toPos.x + toSize.width;

        let fromSide, toSide;
        if (fromRight < toPos.x) {
            // fromTable is to the left of toTable
            fromSide = 'right';
            toSide = 'left';
        } else if (toRight < fromPos.x) {
            // toTable is to the left of fromTable
            fromSide = 'left';
            toSide = 'right';
        } else {
            // Tables are vertically aligned or overlapping
            if (fromPos.x < toPos.x) {
                fromSide = 'right';
                toSide = 'left';
            } else {
                fromSide = 'left';
                toSide = 'right';
            }
        }

<<<<<<< HEAD
=======

>>>>>>> 9cf63e4f
        // Get connection points based on column alignment and table side
        const sourcePoint = this.getColumnConnectionPoint(fromPos, fromSize, fromColumnName, fromTable, fromSide);
        const targetPoint = this.getColumnConnectionPoint(toPos, toSize, toColumnName, toTable, toSide);

<<<<<<< HEAD
        const points = [sourcePoint.x, sourcePoint.y];
        const standoff = 30; // How far out from the table the first segment goes

=======

        const points = [sourcePoint.x, sourcePoint.y];
        const standoff = 30; // How far out from the table the first segment goes

>>>>>>> 9cf63e4f
        let currentX = sourcePoint.x;
        let currentY = sourcePoint.y;

        // Obstacles: all other tables' bounding boxes (excluding source and target)
        const obstacles = this.currentSchema.tables
            .filter(t => t.name !== fromTable.name && t.name !== toTable.name)
            .map(t => {
                const pos = this.getTablePosition(t.name, layout);
                const size = this.getTableSize(t.name, layout);
                // Create a slightly padded obstacle for better clearance
                const padding = 5;
                return {
                    x: pos.x - padding,
                    y: pos.y - padding,
                    width: size.width + 2 * padding,
                    height: size.height + 2 * padding,
                    name: t.name
                };
            });

        // 1. Initial segment outwards from source table
        let nextX = currentX;
        if (fromSide === 'left') {
            nextX -= standoff;
        } else { // right
            nextX += standoff;
        }
        // No obstacle check needed for this short segment if standoff is reasonable
        points.push(nextX, currentY);
        currentX = nextX;

        // Attempt a 5-segment path (typical for orthogonal routing)
        // Path: source -> p1(currentX,currentY) -> p2 -> p3 -> p4(preTargetX, targetPoint.y) -> targetPoint

        let p2Y, p3X;

        // Determine primary direction of connection (horizontal or vertical dominance)
        const dxTotal = targetPoint.x - sourcePoint.x;
        const dyTotal = targetPoint.y - sourcePoint.y;

        if (Math.abs(dxTotal) > Math.abs(dyTotal) || fromSide !== toSide) { // Prefer horizontal dominant routing or when sides are opposite
            p2Y = (currentY + targetPoint.y) / 2;
            if (!this.isPathClear(currentX, currentY, currentX, p2Y, obstacles)) {
                 // If direct path to midY is blocked, try targetY directly on currentX before horizontal move
                 if (this.isPathClear(currentX, currentY, currentX, targetPoint.y, obstacles)) {
                    p2Y = targetPoint.y;
                 } else { // If still blocked, use original Y and hope horizontal move clears
                    p2Y = currentY;
                 }
            }
        } else { // Prefer vertical dominant routing
             p2Y = targetPoint.y; // Try to align Y with target first
             if (!this.isPathClear(currentX, currentY, currentX, p2Y, obstacles)) {
                 p2Y = currentY; // Fallback if direct Y alignment is blocked
             }
        }
        points.push(currentX, p2Y);
        currentY = p2Y;

        // p3: Horizontal segment to align with target's standoff X
        let preTargetX = targetPoint.x;
        if (toSide === 'left') {
            preTargetX += standoff;
        } else { // right
            preTargetX -= standoff;
        }
        p3X = preTargetX;

        if (!this.isPathClear(currentX, currentY, p3X, currentY, obstacles)) {
            // If direct horizontal path is blocked, attempt a vertical detour
            // This part can get very complex for optimal detours.
            // Simple: if currentY is roughly between source and target Y, try moving to sourceY or targetY
            // and then horizontally. This is a heuristic.
            let detourY = (Math.abs(currentY - sourcePoint.y) < Math.abs(currentY - targetPoint.y)) ? sourcePoint.y : targetPoint.y;
            if (currentY === targetPoint.y) detourY = sourcePoint.y; // Switch if already at targetY

            if(this.isPathClear(currentX, currentY, currentX, detourY, obstacles)) { // Vertical leg of detour
                points.push(currentX, detourY);
                currentY = detourY;
                // Now try horizontal move at this new Y
                if(!this.isPathClear(currentX, currentY, p3X, currentY, obstacles)) {
                    // If still blocked, we might be stuck with a direct line or accept crossing
                    console.warn(`Routing obstacle for ${fromTable.name} to ${toTable.name}. Path may be suboptimal.`);
                }
            } else {
                 console.warn(`Routing obstacle for ${fromTable.name} to ${toTable.name}. Path may be suboptimal.`);
            }
        }
        points.push(p3X, currentY);
        currentX = p3X;

        // p4: Vertical segment to align with targetPoint.y
        if (currentY !== targetPoint.y) { // Only add if Y is different
             if (!this.isPathClear(currentX, currentY, currentX, targetPoint.y, obstacles)) {
                 console.warn(`Routing obstacle for final Y alignment for ${fromTable.name} to ${toTable.name}.`);
             }
            points.push(currentX, targetPoint.y);
            currentY = targetPoint.y;
        }

        // Final segment into the target table
        points.push(targetPoint.x, targetPoint.y);

        return this.simplifyPath(points);
    }

    /**
     * Get a connection point on the side of a table's bounding box.
     * @param {Object} tableLayoutInfo - Object containing { x, y, width, height } for the table.
     * @param {string} side - 'left' or 'right'.
     * @returns {Object} Point with x and y.
     */
    getTableSideConnectionPoint(tableLayoutInfo, side) {
        let x;
        const y = tableLayoutInfo.y + tableLayoutInfo.height / 2; // Vertical midpoint

        if (side === 'left') {
            x = tableLayoutInfo.x;
        } else { // right
            x = tableLayoutInfo.x + tableLayoutInfo.width;
        }
        return { x, y };
    }

    // Helper: Check if a line segment intersects a rectangle
    // Rect is {x, y, width, height}
    lineIntersectsRect(x1, y1, x2, y2, rect) {
        const padding = 1; // Collision padding
        const rx = rect.x - padding;
        const ry = rect.y - padding;
        const rwidth = rect.width + 2 * padding;
        const rheight = rect.height + 2 * padding;

        // Check intersection with each side of the rectangle
        if (this.lineSegmentsIntersect(x1, y1, x2, y2, rx, ry, rx + rwidth, ry)) return true; // Top
        if (this.lineSegmentsIntersect(x1, y1, x2, y2, rx + rwidth, ry, rx + rwidth, ry + rheight)) return true; // Right
        if (this.lineSegmentsIntersect(x1, y1, x2, y2, rx + rwidth, ry + rheight, rx, ry + rheight)) return true; // Bottom
        if (this.lineSegmentsIntersect(x1, y1, x2, y2, rx, ry + rheight, rx, ry)) return true; // Left

        // Check if line is fully inside (for orthogonal lines that don't cross segments but are contained)
        // A simple check: if midpoint of line is inside rect.
        const midX = (x1 + x2) / 2;
        const midY = (y1 + y2) / 2;
        if (x1 === x2 || y1 === y2) { // Only for perfectly horizontal/vertical lines
            if (midX > rx && midX < rx + rwidth && midY > ry && midY < ry + rheight) {
                 // Check if either endpoint is outside. If so, it must intersect.
                 const p1_inside = (x1 >= rx && x1 <= rx + rwidth && y1 >= ry && y1 <= ry + rheight);
                 const p2_inside = (x2 >= rx && x2 <= rx + rwidth && y2 >= ry && y2 <= ry + rheight);
                 if (!p1_inside || !p2_inside) return true;
            }
        }
        return false;
    }

    // Helper: Check if two line segments intersect
    lineSegmentsIntersect(x1, y1, x2, y2, x3, y3, x4, y4) {
        const den = (x1 - x2) * (y3 - y4) - (y1 - y2) * (x3 - x4);
        if (den === 0) return false; // Parallel or collinear

        const t = ((x1 - x3) * (y3 - y4) - (y1 - y3) * (x3 - x4)) / den;
        const u = -((x1 - x2) * (y1 - y3) - (y1 - y2) * (x1 - x3)) / den;

        return t >= 0 && t <= 1 && u >= 0 && u <= 1;
    }

    // Helper: Check if a path segment is clear of obstacles
    isPathClear(x1, y1, x2, y2, obstacles) {
        for (const obs of obstacles) {
            if (this.lineIntersectsRect(x1, y1, x2, y2, obs)) {
                return false; // Path is blocked
            }
        }
        return true; // Path is clear
    }

    // Helper: Simplify path by removing redundant collinear points
    simplifyPath(points) {
        if (points.length <= 4) return points;
        const simplified = [points[0], points[1]];
        for (let i = 2; i < points.length - 2; i += 2) {
            const x1 = simplified[simplified.length - 2];
            const y1 = simplified[simplified.length - 1];
            const x2 = points[i];
            const y2 = points[i + 1];
            const x3 = points[i + 2];
            const y3 = points[i + 3];

            const isCollinear = (x1 === x2 && x2 === x3) || (y1 === y2 && y2 === y3);
            if (!isCollinear) {
                simplified.push(x2, y2);
            }
        }
        simplified.push(points[points.length - 2], points[points.length - 1]);

        // Final check: if last two points are same as third to last two, remove last two
        if (simplified.length >=6 &&
            simplified[simplified.length-1] === simplified[simplified.length-3] &&
            simplified[simplified.length-2] === simplified[simplified.length-4]) {
            simplified.pop();
            simplified.pop();
        }
        return simplified;
    }


    /**
     * Add relationship markers (e.g., arrows)
     * @param {Konva.Group} connectionGroup - Connection group
     * @param {Object} connectionPoints - Source and target points
     * @param {Object} relationship - Relationship data
     */
    addRelationshipMarkers(connectionGroup, connectionPoints, relationship) {
        const dx = connectionPoints.target.x - connectionPoints.source.x;
        const dy = connectionPoints.target.y - connectionPoints.source.y;
        const angle = Math.atan2(dy, dx);

        const arrowLength = 10;
        const arrowAngle = Math.PI / 6;

        const arrowPoints = [
            0, 0,
            -arrowLength, -arrowAngle,
            -arrowLength, arrowAngle
        ];

        const arrow = new Konva.Line({
            points: arrowPoints,
            stroke: this.styles.connection.stroke,
            strokeWidth: this.styles.connection.strokeWidth,
            closed: true,
            fill: this.styles.connection.stroke,
            name: 'arrow-marker'
        });

        arrow.position({ x: connectionPoints.target.x, y: connectionPoints.target.y });
        arrow.rotation(angle * 180 / Math.PI);

        connectionGroup.add(arrow);
    }

    /**
     * Setup connection interactions
     * @param {Konva.Group} connectionGroup - Connection group
     * @param {Object} relationship - Relationship data
     */
    setupConnectionInteractions(connectionGroup, relationship) {
        connectionGroup.on('click tap', (e) => this.onConnectionClick(e, relationship));
        connectionGroup.on('mouseenter', (e) => this.onConnectionMouseEnter(e, relationship));
        connectionGroup.on('mouseleave', (e) => this.onConnectionMouseLeave(e, relationship));
    }

    /**
     * Get table position from layout data
     * @param {string} tableName - Table name
     * @param {Object} layout - Layout data
     * @returns {Object} Position with x and y
     */
    getTablePosition(tableName, layout) {
        if (!layout || !layout.tables) return { x: 0, y: 0 };
        const tableLayout = layout.tables.find(t => t.name === tableName);
        return tableLayout ? { x: tableLayout.x, y: tableLayout.y } : { x: 0, y: 0 };
    }

    /**
     * Get table size from layout data
     * @param {string} tableName - Table name
     * @param {Object} layout - Layout data
     * @returns {Object} Size with width and height
     */
    getTableSize(tableName, layout) {
        if (layout && layout.tables) {
            const tableLayout = layout.tables.find(t => t.name === tableName);
            if (tableLayout && tableLayout.width && tableLayout.height) {
                return {
                    width: tableLayout.width,
                    height: tableLayout.height
                };
            }
        }
        // Fallback to calculating size based on content if not in layout
        const tableData = this.currentSchema.tables.find(t => t.name === tableName);
        const height = this.styles.table.headerHeight + (tableData.columns.length * this.styles.table.rowHeight) + this.styles.table.padding;
        return { width: 200, height: height }; // Default width
    }

    onTableClick(event, data) {
        this.selectTable(data);
        if (this.eventBus) {
            this.eventBus.emit('table:selected', data);
        }
    }
    onColumnClick(event, columnData, tableData) {
        if (this.eventBus) {
            this.eventBus.emit('column:selected', { table: tableData, column: columnData });
        }
    }

    onTableMouseEnter(event, data) {
        const tableGroup = this.tableGroups.get(data.name);
        if (tableGroup) {
            // Simple hover effect, e.g., change cursor
            this.stage.container().style.cursor = 'pointer';
            this.hoveredTable = data;
        }
    }

    onTableMouseLeave(event, data) {
        this.stage.container().style.cursor = 'default';
        this.hoveredTable = null;
    }
    onConnectionClick(event, data) {
        if (this.eventBus) {
            this.eventBus.emit('connection:selected', data);
        }
    }

    onConnectionMouseEnter(event, data) {
        const fromTable = data.from ? data.from.table : data.sourceTable;
        const fromColumn = data.from ? data.from.column : data.sourceColumn;
        const toTable = data.to ? data.to.table : data.targetTable;
        const toColumn = data.to ? data.to.column : data.targetColumn;
        const connectionKey = `${fromTable}-${fromColumn}-${toTable}-${toColumn}`;
        const connectionGroup = this.connectionLines.get(connectionKey);
        if (connectionGroup) {
            const line = connectionGroup.findOne('.connection-line');
            line.stroke(this.styles.connection.selectedStroke);
            line.strokeWidth(this.styles.connection.selectedStrokeWidth);
            this.connectionsLayer.draw();

            this.highlightRelatedColumns(fromTable, fromColumn, toTable, toColumn, true);
        }
    }

    onConnectionMouseLeave(event, data) {
        const fromTable = data.from ? data.from.table : data.sourceTable;
        const fromColumn = data.from ? data.from.column : data.sourceColumn;
        const toTable = data.to ? data.to.table : data.targetTable;
        const toColumn = data.to ? data.to.column : data.targetColumn;
        const connectionKey = `${fromTable}-${fromColumn}-${toTable}-${toColumn}`;
        const connectionGroup = this.connectionLines.get(connectionKey);
        if (connectionGroup) {
            const line = connectionGroup.findOne('.connection-line');
            line.stroke(this.styles.connection.stroke);
            line.strokeWidth(this.styles.connection.strokeWidth);
            this.connectionsLayer.draw();
            this.highlightRelatedColumns(fromTable, fromColumn, toTable, toColumn, false);
        }
    }

    /**
     * Highlight related columns in tables
     */
    highlightRelatedColumns(fromTable, fromColumn, toTable, toColumn, highlight) {
        this.highlightTableColumn(fromTable, fromColumn, highlight);
        this.highlightTableColumn(toTable, toColumn, highlight);
    }

    /**
     * Highlight a specific column in a table
     */
    highlightTableColumn(tableName, columnName, highlight) {
        const tableGroup = this.tableGroups.get(tableName);
        if (tableGroup) {
            tableGroup.find('.column-background').forEach(bg => {
                if (bg.getAttr('columnData').name === columnName) {
                    bg.fill(highlight ? 'rgba(37, 99, 235, 0.1)' : 'transparent');
                    this.tablesLayer.draw();
                }
            });
        }
    }
    onDragStart(event, data, element) {
        element.moveToTop();
        this.tablesLayer.draw();
    }
    onDrag(event, data, element) {
        this.updateConnectionsForTable(data.name, element.x(), element.y());
    }
    onDragEnd(event, data, element) {
        // Update layout data
        if (this.currentLayout && this.currentLayout.tables) {
            const table = this.currentLayout.tables.find(t => t.name === data.name);
            if (table) {
                table.x = element.x();
                table.y = element.y();
            }
        }

        if (this.eventBus) {
            this.eventBus.emit('diagram:changed');
        }
    }

    /**
     * Update connections for a moved table
     * @param {string} tableName - Table name
     * @param {number} newX - New X position
     * @param {number} newY - New Y position
     */
    updateConnectionsForTable(tableName, newX, newY) {
        // Update layout data temporarily
        if (this.currentLayout && this.currentLayout.tables) {
            const table = this.currentLayout.tables.find(t => t.name === tableName);
            if (table) {
                table.x = newX;
                table.y = newY;
            }
        }

        // Redraw affected connections
        this.connectionLines.forEach((connectionGroup, key) => {
            const relationship = connectionGroup.relationshipData;
            if (relationship && (relationship.fromTable === tableName || relationship.toTable === tableName)) {
                this.updateConnectionLine(connectionGroup, relationship);
            }
        });
    }

    /**
     * Update a connection line
     * @param {Konva.Group} connectionGroup - Connection group
     * @param {Object} relationship - Relationship data
     */
    updateConnectionLine(connectionGroup, relationship) {
        const pathPoints = this.calculateOrthogonalPath(relationship, this.currentLayout);
        const line = connectionGroup.findOne('.connection-line');
        if (line) {
            line.points(pathPoints);
        }

        // Update markers
        connectionGroup.find('Line').forEach(marker => {
            if (marker.name() !== 'connection-line') {
                marker.destroy();
            }
        });
        this.addRelationshipMarkers(connectionGroup, { source: { x: pathPoints[0], y: pathPoints[1] }, target: { x: pathPoints[pathPoints.length - 2], y: pathPoints[pathPoints.length - 1] } }, relationship);

        this.connectionsLayer.batchDraw();
    }

    /**
     * Select a table
     * @param {Object} tableData - Table data
     */
    selectTable(tableData) {
        // Deselect previous selection
        this.deselectAll();

        this.selectedTable = tableData;
        const tableGroup = this.tableGroups.get(tableData.name);
        if (tableGroup) {
            const background = tableGroup.findOne('.table-background');
            if (background) {
                background.stroke(this.styles.selection.stroke);
                background.strokeWidth(this.styles.selection.strokeWidth);
                background.dash(this.styles.selection.dash);
                this.tablesLayer.draw();
            }
        }
    }

    /**
     * Deselect all elements
     */
    deselectAll() {
        if (this.selectedTable) {
            const tableGroup = this.tableGroups.get(this.selectedTable.name);
            if (tableGroup) {
                const background = tableGroup.findOne('.table-background');
                if (background) {
                    background.stroke(this.styles.table.border);
                    background.strokeWidth(this.styles.table.borderWidth);
                    background.dash([]);
                    this.tablesLayer.draw();
                }
            }
        }
        this.selectedTable = null;
    }

    /**
     * Fit diagram to view
     */
    fitToView() {
        if (this.tablesLayer.children.length === 0) return;

        // Calculate bounding box of all tables
        let minX = Infinity, minY = Infinity, maxX = -Infinity, maxY = -Infinity;

        this.tablesLayer.children.forEach(child => {
            const box = child.getClientRect();
            minX = Math.min(minX, box.x);
            minY = Math.min(minY, box.y);
            maxX = Math.max(maxX, box.x + box.width);
            maxY = Math.max(maxY, box.y + box.height);
        });

        const bounds = {
            x: minX,
            y: minY,
            width: maxX - minX,
            height: maxY - minY
        };

        const stageWidth = this.stage.width();
        const stageHeight = this.stage.height();
        const padding = 50;

        const scaleX = (stageWidth - padding * 2) / bounds.width;
        const scaleY = (stageHeight - padding * 2) / bounds.height;
        const scale = Math.min(scaleX, scaleY, 1); // Cap scale at 1

        this.stage.scale({ x: scale, y: scale });

        const newX = (stageWidth - bounds.width * scale) / 2 - bounds.x * scale;
        const newY = (stageHeight - bounds.height * scale) / 2 - bounds.y * scale;

        this.stage.position({ x: newX, y: newY });
    }

    /**
     * Reset zoom and pan to default
     */
    resetZoom() {
        this.stage.scale({ x: 1, y: 1 });
        this.stage.position({ x: 0, y: 0 });
        this.fitToView();
    }

    /**
     * Get current zoom level
     * @returns {number} Zoom level
     */
    getZoomLevel() {
        return this.stage.scaleX();
    }

    /**
     * Set zoom level
     * @param {number} level - Zoom level
     */
    setZoomLevel(level) {
        const newScale = Math.max(this.options.minZoom, Math.min(this.options.maxZoom, level));
        this.stage.scale({ x: newScale, y: newScale });
    }

    /**
     * Update the layout of the diagram
     * @param {Object} layout - New layout data
     */
    updateLayout(layout) {
        this.currentLayout = layout;
        this.tableGroups.forEach((group, name) => {
            const pos = this.getTablePosition(name, layout);
            group.position(pos);
        });
        this.connectionLines.forEach((group, key) => {
            this.updateConnectionLine(group, group.relationshipData);
        });
        this.tablesLayer.draw();
        this.connectionsLayer.draw();
    }

    /**
     * Clean up resources
     */
    destroy() {
        if (this.stage) {
            this.stage.destroy();
        }
        this.tableGroups.clear();
        this.connectionLines.clear();
        this.initialized = false;
    }

    /**
     * Navigate to and highlight an element on the canvas.
     * @param {Object} navigationData - Data about the element to navigate to.
     *                                 Expected to have `type` ('table' or 'column')
     *                                 and `target` (the search result object).
     */
    navigateToElement(navigationData) {
        if (!navigationData || !navigationData.target) {
            console.warn('[KonvaERDRenderer] Invalid navigation data received.', navigationData);
            return;
        }

        const targetItem = navigationData.target;
        let konvaElement = null;
        let elementBounds = null;

        this.clearSearchHighlight(); // Clear previous highlight first

        if (targetItem.type === 'table') {
            konvaElement = this.tableGroups.get(targetItem.name);
            if (konvaElement) {
                elementBounds = konvaElement.getClientRect();
            }
        } else if (targetItem.type === 'column') {
            const tableGroup = this.tableGroups.get(targetItem.table);
            if (tableGroup) {
                // Find the visual representation of the column.
                // This assumes column backgrounds store 'columnData' as an attribute.
                const columnShape = tableGroup.findOne((node) => {
                    return node.name() === 'column-background' && node.getAttr('columnData')?.name === targetItem.name;
                });
                if (columnShape) {
                    konvaElement = columnShape; // For focusing, we might focus the table, then highlight column
                    // Get bounds relative to the stage
                    const columnRect = columnShape.getClientRect({ relativeTo: tableGroup });
                    elementBounds = {
                        x: tableGroup.x() + columnRect.x,
                        y: tableGroup.y() + columnRect.y,
                        width: columnRect.width,
                        height: columnRect.height,
                    };
                } else {
                     // Fallback to table if specific column visual not found
                    konvaElement = tableGroup;
                    elementBounds = tableGroup.getClientRect();
                }
            }
        } else if (targetItem.type === 'relationship') {
            // Find relationship
            const relKey = `${targetItem.fromTable}-${targetItem.fromColumn || targetItem.data.from.column}-${targetItem.toTable}-${targetItem.toColumn || targetItem.data.to.column}`;
            konvaElement = this.connectionLines.get(relKey);
             if (konvaElement) {
                elementBounds = konvaElement.getClientRect();
            }
        }


        if (!konvaElement && !elementBounds) {
            console.warn(`[KonvaERDRenderer] Element not found for search result:`, targetItem);
            return;
        }

        // If only elementBounds is available (e.g. for column), use that. Otherwise, use konvaElement's bounds.
        const finalBounds = elementBounds || konvaElement.getClientRect();

        // 1. Pan and Zoom to the element
        const scale = Math.min(this.stage.width() / (finalBounds.width + 100), this.stage.height() / (finalBounds.height + 100), 1.5); // Add padding, cap zoom

        this.stage.to({
            x: -finalBounds.x * scale + this.stage.width() / 2 - (finalBounds.width * scale / 2),
            y: -finalBounds.y * scale + this.stage.height() / 2 - (finalBounds.height * scale / 2),
            scaleX: scale,
            scaleY: scale,
            duration: this.styles.searchHighlight.animationDuration, // Use animation duration from styles
            onFinish: () => {
                if (this.eventBus) {
                    this.eventBus.emit('zoom:changed', scale);
                }
            }
        });


        // 2. Highlight the element
        if (navigationData.highlight) {
            this.searchHighlightShape = new Konva.Rect({
                x: finalBounds.x,
                y: finalBounds.y,
                width: finalBounds.width,
                height: finalBounds.height,
                stroke: this.styles.searchHighlight.stroke,
                strokeWidth: this.styles.searchHighlight.strokeWidth,
                dash: this.styles.searchHighlight.dash,
                opacity: this.styles.searchHighlight.opacity,
                cornerRadius: this.styles.searchHighlight.cornerRadius,
                listening: false, // Don't let it interfere with mouse events
            });
            this.uiLayer.add(this.searchHighlightShape);
            this.uiLayer.batchDraw(); // Use batchDraw for efficiency
        }
         // Also select the table in the properties panel if it's a table or column
        if (targetItem.type === 'table' && this.eventBus) {
            this.eventBus.emit('table:selected', targetItem.data);
        } else if (targetItem.type === 'column' && this.eventBus) {
            this.eventBus.emit('column:selected', { table: targetItem.data.table, column: targetItem.data.column });
        } else if (targetItem.type === 'relationship' && this.eventBus) {
            this.eventBus.emit('relationship:selected', targetItem.data);
        }
    }

    /**
     * Clears any visual highlight applied for search results.
     */
    clearSearchHighlight() {
        if (this.searchHighlightShape) {
            this.searchHighlightShape.destroy();
            this.searchHighlightShape = null;
            this.uiLayer.batchDraw();
        }
    }
}<|MERGE_RESOLUTION|>--- conflicted
+++ resolved
@@ -905,24 +905,16 @@
             }
         }
 
-<<<<<<< HEAD
-=======
-
->>>>>>> 9cf63e4f
+
         // Get connection points based on column alignment and table side
         const sourcePoint = this.getColumnConnectionPoint(fromPos, fromSize, fromColumnName, fromTable, fromSide);
         const targetPoint = this.getColumnConnectionPoint(toPos, toSize, toColumnName, toTable, toSide);
 
-<<<<<<< HEAD
+
         const points = [sourcePoint.x, sourcePoint.y];
         const standoff = 30; // How far out from the table the first segment goes
 
-=======
-
-        const points = [sourcePoint.x, sourcePoint.y];
-        const standoff = 30; // How far out from the table the first segment goes
-
->>>>>>> 9cf63e4f
+
         let currentX = sourcePoint.x;
         let currentY = sourcePoint.y;
 
